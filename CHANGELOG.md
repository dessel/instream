--- conflicted
+++ resolved
@@ -1,6 +1,5 @@
 # Changelog
 
-<<<<<<< HEAD
 ## v1.0.0-dev
 
 - Enhancements
@@ -14,13 +13,12 @@
     - Support for singular time units has been removed
     - The default JSON decoder has been switched from `:poison` to `:jason`
     - The query builder has been removed
-=======
+
 ## v0.22.0 (2019-11-29)
 
 - Enhancements
     - Errors from `:hackney.body/1` are now passed to the caller instead of raising a `MatchError`
     - Unix socket usage has been documented
->>>>>>> 9d47b754
 
 ## v0.21.0 (2019-05-15)
 
