--- conflicted
+++ resolved
@@ -12,42 +12,17 @@
     loggers: []
 
   config :instream, TestHelpers.Connections.GuestConnection,
-<<<<<<< HEAD
     auth: [username: "instream_guest", password: "instream_guest"],
     loggers: []
-=======
-    auth: [username: "instream_guest", password: "instream_guest"]
-
-  # port will be set properly during test setup
-  config :instream, TestHelpers.Connections.InetsConnection, port: 99999
-
-  config :instream, TestHelpers.Connections.InvalidConnection,
-    auth: [username: "instream_test", password: "instream_invalid"]
-
-  config :instream, TestHelpers.Connections.InvalidDbConnection, database: "invalid_test_database"
-
-  config :instream, TestHelpers.Connections.NotFoundConnection,
-    auth: [username: "instream_not_found", password: "instream_not_found"]
-
-  config :instream, TestHelpers.Connections.OptionsConnection,
-    http_opts: [proxy: "http://invalidproxy"]
-
-  config :instream, TestHelpers.Connections.QueryAuthConnection,
-    auth: [method: :query, username: "instream_test", password: "instream_test"]
-
-  config :instream, TestHelpers.Connections.UDPConnection,
-    port_udp: 8089,
-    writer: Instream.Writer.UDP
 
   config :instream, TestHelpers.Connections.RanchSocketConnection,
+    loggers: [],
     port: 0,
     scheme: "http+unix"
 
   config :instream, TestHelpers.Connections.UnixSocketConnection,
+    auth: [username: "instream_test", password: "instream_test"],
+    loggers: [],
     port: 0,
     scheme: "http+unix"
-
-  config :instream, TestHelpers.Connections.UnreachableConnection,
-    host: "some-really-unreachable-host"
->>>>>>> 9d47b754
 end