defmodule Instream.ConnectionTest do
  use ExUnit.Case, async: true

  import Instream.TestHelpers.Retry

  alias Instream.TestHelpers.Connections.DefaultConnection
  alias Instream.TestHelpers.Connections.GuestConnection
  alias Instream.TestHelpers.Connections.UnixSocketConnection

  @database "test_database"
  @tags %{foo: "foo", bar: "bar"}

  defmodule TestSeries do
    use Instream.Series

    series do
      database "test_database"
      measurement "data_write_struct"

      tag :bar
      tag :foo

      field :value
    end
  end

  test "ping connection" do
    assert :pong == DefaultConnection.ping()
  end

  test "status connection" do
    assert :ok == DefaultConnection.status()
  end

  test "version connection" do
    assert is_binary(DefaultConnection.version())
  end

  test "read from empty measurement" do
    query = "SELECT value FROM empty_measurement"
    result = DefaultConnection.query(query, database: @database)

    assert %{results: _} = result
  end

  test "read using database in query string" do
    query_in = "SELECT value FROM \"#{@database}\".\"autogen\".\"empty_measurement\""
    query_out = "SELECT value FROM empty_measurement"

    result_in = DefaultConnection.query(query_in)
    result_out = DefaultConnection.query(query_out, database: @database)

    assert result_in == result_out
  end

  test "read using params" do
    test_field = ~S|string field value, only " need be quoted|
    test_tag = ~S|tag,value,with"commas"|

    :ok =
      DefaultConnection.write(%{
        database: @database,
        points: [
          %{
            measurement: "params",
            tags: %{foo: test_tag},
            fields: %{value: test_field}
          }
        ]
      })

    query = "SELECT value FROM \"#{@database}\".\"autogen\".\"params\" WHERE foo = $foo_val"
    params = %{foo_val: test_tag}

    assert %{results: [%{series: [%{name: "params", values: [[_, ^test_field]]}]}]} =
             DefaultConnection.query(query, params: params)
  end

  @tag influxdb_version: "1.7"
  test "read using flux query" do
    :ok =
      DefaultConnection.write(%{
        database: @database,
        points: [
          %{
            measurement: "flux",
            tags: %{foo: "bar"},
            fields: %{value: 1}
          }
        ]
      })

    query = """
      from(bucket:"test_database/autogen")
      |> range(start: -1h)
      |> filter(fn: (r) => r._measurement == "flux")
    """

    result = DefaultConnection.query(query, query_language: :flux)

    assert is_binary(result)
    assert "#datatype," <> _ = result

    assert String.contains?(result, "flux,bar")
    assert String.contains?(result, "_measurement,foo")
  end

  test "write data" do
    measurement = "write_data"

    assert :ok ==
             %{
               database: @database,
               points: [
                 %{
                   measurement: measurement,
                   tags: @tags,
                   fields: %{value: 0.66}
                 }
               ]
             }
             |> DefaultConnection.write()

    assert retry(
             250,
             25,
             fn ->
               DefaultConnection.query(
                 "SELECT * FROM #{measurement} GROUP BY *",
                 database: @database
               )
             end,
             fn
               %{results: [%{series: [%{tags: values_tags, values: value_rows}]}]} ->
                 assert @tags == values_tags
                 assert 0 < length(value_rows)

               _ ->
                 false
             end
           )
  end

  test "write data async" do
    measurement = "write_data_async"

    assert :ok ==
             %{
               database: @database,
               points: [
                 %{
                   measurement: measurement,
                   tags: @tags,
                   fields: %{value: 0.99}
                 }
               ]
             }
             |> DefaultConnection.write(async: true)

    assert retry(
             250,
             25,
             fn ->
               DefaultConnection.query(
                 "SELECT * FROM #{measurement} GROUP BY *",
                 database: @database
               )
             end,
             fn
               %{results: [%{series: [%{tags: values_tags, values: value_rows}]}]} ->
                 assert @tags == values_tags
                 assert 0 < length(value_rows)

               _ ->
                 false
             end
           )
  end

  test "writing series struct" do
    assert :ok ==
             %{
               bar: "bar",
               foo: "foo",
               value: 17
             }
             |> TestSeries.from_map()
             |> DefaultConnection.write()

    assert retry(
             250,
             25,
             fn ->
               DefaultConnection.query(
                 "SELECT * FROM data_write_struct GROUP BY *",
                 database: @database
               )
             end,
             fn
               %{results: [%{series: [%{tags: values_tags, values: value_rows}]}]} ->
                 assert @tags == values_tags
                 assert 0 < length(value_rows)

               _ ->
                 false
             end
           )
  end

  test "write data with missing privileges" do
    data = %{
      database: @database,
      points: [
        %{
          measurement: "write_data_privileges",
          fields: %{value: 0.66}
        }
      ]
    }

    %{error: error} = GuestConnection.write(data)

    assert String.contains?(error, "not authorized")
  end

<<<<<<< HEAD
  test "privilege missing" do
    %{error: error} = GuestConnection.execute("DROP DATABASE ignore")

    assert String.contains?(error, "requires admin privilege")
=======
  @tag otp_release: "19.0"
  @tag :unix_socket
  test "unix socket: ping connection" do
    assert :pong == UnixSocketConnection.ping()
  end

  @tag otp_release: "19.0"
  @tag :unix_socket
  test "unix socket: status connection" do
    assert :ok == UnixSocketConnection.status()
  end

  @tag otp_release: "19.0"
  @tag :unix_socket
  test "unix socket: version connection" do
    assert is_binary(UnixSocketConnection.version())
  end

  @tag otp_release: "19.0"
  @tag :unix_socket
  test "unix socket: read using database in query string" do
    query_in = "SELECT value FROM \"#{@database}\".\"autogen\".\"empty_measurement\""
    query_out = "SELECT value FROM empty_measurement"

    result_in = query_in |> UnixSocketConnection.query()
    result_out = query_out |> UnixSocketConnection.query(database: @database)

    assert result_in == result_out
>>>>>>> 9d47b754
  end
end<|MERGE_RESOLUTION|>--- conflicted
+++ resolved
@@ -223,31 +223,27 @@
     assert String.contains?(error, "not authorized")
   end
 
-<<<<<<< HEAD
   test "privilege missing" do
     %{error: error} = GuestConnection.execute("DROP DATABASE ignore")
 
     assert String.contains?(error, "requires admin privilege")
-=======
-  @tag otp_release: "19.0"
+  end
+
   @tag :unix_socket
   test "unix socket: ping connection" do
     assert :pong == UnixSocketConnection.ping()
   end
 
-  @tag otp_release: "19.0"
   @tag :unix_socket
   test "unix socket: status connection" do
     assert :ok == UnixSocketConnection.status()
   end
 
-  @tag otp_release: "19.0"
   @tag :unix_socket
   test "unix socket: version connection" do
     assert is_binary(UnixSocketConnection.version())
   end
 
-  @tag otp_release: "19.0"
   @tag :unix_socket
   test "unix socket: read using database in query string" do
     query_in = "SELECT value FROM \"#{@database}\".\"autogen\".\"empty_measurement\""
@@ -257,6 +253,5 @@
     result_out = query_out |> UnixSocketConnection.query(database: @database)
 
     assert result_in == result_out
->>>>>>> 9d47b754
   end
 end