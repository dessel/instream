--- conflicted
+++ resolved
@@ -1,12 +1,8 @@
 defmodule Instream.Connection.JSON do
   @moduledoc false
 
-<<<<<<< HEAD
   @default_decoder {Jason, :decode!, [[keys: :atoms]]}
-=======
-  @default_decoder {Poison, :decode!, [[keys: :atoms]]}
-  @default_encoder {Poison, :encode!, []}
->>>>>>> 948cd9d5
+  @default_encoder {Jason, :encode!, []}
 
   @doc """
   Returns the JSON decoder for a connection.
